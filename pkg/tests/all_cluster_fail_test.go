package tests

import (
	"io/ioutil"
	"os"
	"strings"
	"testing"

	. "github.com/onsi/gomega"

	"github.com/networkservicemesh/cloudtest/pkg/commands"
	"github.com/networkservicemesh/cloudtest/pkg/config"
	"github.com/networkservicemesh/cloudtest/pkg/utils"
)

func TestClusterInstancesFailed(t *testing.T) {
	g := NewWithT(t)

	testConfig := config.NewCloudTestConfig()

	testConfig.Timeout = 300

	tmpDir, err := ioutil.TempDir(os.TempDir(), "cloud-test-temp")
	defer utils.ClearFolder(tmpDir, false)
	g.Expect(err).To(BeNil())

	testConfig.ConfigRoot = tmpDir
	createProvider(testConfig, "a_provider")
	failedP := createProvider(testConfig, "b_provider")
	failedP.Scripts["start"] = "echo starting\nexit 2"

	testConfig.Executions = append(testConfig.Executions, &config.Execution{
		Name:        "simple",
		Timeout:     15,
		PackageRoot: "./sample",
	})

	testConfig.Reporting.JUnitReportFile = JunitReport

	report, err := commands.PerformTesting(testConfig, &testValidationFactory{}, &commands.Arguments{})
	g.Expect(err.Error()).To(Equal("there is failed tests 3"))

	g.Expect(report).NotTo(BeNil())

	rootSuite := report.Suites[0]

	g.Expect(len(rootSuite.Suites)).To(Equal(2))

	g.Expect(len(rootSuite.Suites[0].Suites)).To(Equal(2))

	g.Expect(rootSuite.Suites[0].Failures).To(Equal(1))
	g.Expect(rootSuite.Suites[0].Tests).To(Equal(6))
	g.Expect(len(rootSuite.Suites[0].Suites[0].TestCases)).To(Equal(3))
	g.Expect(len(rootSuite.Suites[0].Suites[1].TestCases)).To(Equal(3))

	g.Expect(rootSuite.Suites[1].Failures).To(Equal(2))
	g.Expect(rootSuite.Suites[1].Tests).To(Equal(2))
	g.Expect(len(rootSuite.Suites[1].TestCases)).To(Equal(2))

	// Do assertions
}

func TestClusterInstancesFailedSpecificTestList(t *testing.T) {
	g := NewWithT(t)

	testConfig := &config.CloudTestConfig{}

	testConfig.Timeout = 300

	tmpDir, err := ioutil.TempDir(os.TempDir(), "cloud-test-temp")
	defer utils.ClearFolder(tmpDir, false)
	g.Expect(err).To(BeNil())

	testConfig.ConfigRoot = tmpDir
	createProvider(testConfig, "a_provider")
	failedP := createProvider(testConfig, "b_provider")
	failedP.Scripts["start"] = "echo starting\nexit 2"

	testConfig.Executions = []*config.Execution{{
		Name:        "simple",
		Timeout:     15,
		PackageRoot: "./sample",
		Source: config.ExecutionSource{
			Tests: []string{"TestPass", "TestTimeout", "TestFail"},
		},
	}}

	testConfig.Reporting.JUnitReportFile = JunitReport

	report, err := commands.PerformTesting(testConfig, &testValidationFactory{}, &commands.Arguments{})
	g.Expect(err.Error()).To(Equal("there is failed tests 3"))

	g.Expect(report).NotTo(BeNil())

	g.Expect(len(report.Suites)).To(Equal(2))
	g.Expect(report.Suites[0].Failures).To(Equal(1))
	g.Expect(report.Suites[0].Tests).To(Equal(3))
	g.Expect(len(report.Suites[0].TestCases)).To(Equal(3))

	g.Expect(report.Suites[1].Failures).To(Equal(2))
	g.Expect(report.Suites[1].Tests).To(Equal(5))
	g.Expect(len(report.Suites[1].TestCases)).To(Equal(5))
}

func TestClusterInstancesOnFailGoRunner(t *testing.T) {
	g := NewWithT(t)

	testConfig := config.NewCloudTestConfig()

	testConfig.Timeout = 300

	tmpDir, err := ioutil.TempDir(os.TempDir(), "cloud-test-temp")
	defer utils.ClearFolder(tmpDir, false)
	g.Expect(err).To(BeNil())

	testConfig.ConfigRoot = tmpDir
	createProvider(testConfig, "a_provider")
	failedP := createProvider(testConfig, "b_provider")
	failedP.Scripts["start"] = "echo starting\nexit 2"

	testConfig.Executions = append(testConfig.Executions, &config.Execution{
		Name:        "simple",
		Timeout:     15,
		PackageRoot: "./sample",
		OnFail:      `echo >>>Running on fail script<<<`,
	})

	testConfig.Reporting.JUnitReportFile = JunitReport

	report, err := commands.PerformTesting(testConfig, &testValidationFactory{}, &commands.Arguments{})
	g.Expect(err.Error()).To(Equal("there is failed tests 3"))

	g.Expect(report).NotTo(BeNil())

	rootSuite := report.Suites[0]

	g.Expect(len(rootSuite.Suites)).To(Equal(2))

	g.Expect(rootSuite.Suites[0].Failures).To(Equal(1))
	g.Expect(rootSuite.Suites[0].Tests).To(Equal(6))
	g.Expect(len(rootSuite.Suites[0].Suites[0].TestCases)).To(Equal(3))
	g.Expect(len(rootSuite.Suites[0].Suites[1].TestCases)).To(Equal(3))

	g.Expect(rootSuite.Suites[1].Failures).To(Equal(2))
	g.Expect(rootSuite.Suites[1].Tests).To(Equal(2))
	g.Expect(len(rootSuite.Suites[1].TestCases)).To(Equal(2))

	foundFailTest := false

	for _, execSuite := range rootSuite.Suites[0].Suites {
		if execSuite.Name == "a_provider" {
			for _, testCase := range execSuite.TestCases {
				if testCase.Name == "TestFail" {
					g.Expect(testCase.Failure).NotTo(BeNil())
					g.Expect(strings.Contains(testCase.Failure.Contents, ">>>Running on fail script<<<")).To(Equal(true))
					foundFailTest = true
				} else {
					g.Expect(testCase.Failure).Should(BeNil())
				}
			}
		}
	}
	g.Expect(foundFailTest).Should(BeTrue())
}

func TestClusterInstancesOnFailShellRunner(t *testing.T) {
	g := NewWithT(t)

	testConfig := config.NewCloudTestConfig()

	testConfig.Timeout = 300

	tmpDir, err := ioutil.TempDir(os.TempDir(), "cloud-test-temp")
	defer utils.ClearFolder(tmpDir, false)
	g.Expect(err).To(BeNil())

	testConfig.ConfigRoot = tmpDir
	createProvider(testConfig, "a_provider")
	testConfig.Executions = append(testConfig.Executions, &config.Execution{
		Name:    "pass",
		Timeout: 15,
		Kind:    "shell",
		Run:     "echo pass",
		OnFail:  `echo >>>Running on fail script<<<`,
	})
	testConfig.Executions = append(testConfig.Executions, &config.Execution{
		Name:    "fail",
		Timeout: 15,
		Kind:    "shell",
		Run:     "make_all_happy()",
		Env:     []string{"name=$(test-name)"},
		OnFail:  `echo >>>Running on fail script name=${name}<<<`,
	})
	testConfig.Reporting.JUnitReportFile = JunitReport

	report, err := commands.PerformTesting(testConfig, &testValidationFactory{}, &commands.Arguments{})
	g.Expect(err.Error()).To(Equal("there is failed tests 1"))
	foundFailTest := false

<<<<<<< HEAD
	for _, t := range report.Suites[0].TestCases {
		if t.Name == "_fail" {
			g.Expect(t.Failure).NotTo(Equal(BeNil()))
			g.Expect(t.Failure.Contents).Should(ContainSubstring(">>>Running on fail script name=OnFail<<<"))
=======
	for _, executionSuite := range report.Suites[0].Suites {
		testCase := executionSuite.Suites[0].TestCases[0]
		if executionSuite.Name == "fail" {
			g.Expect(testCase.Failure).NotTo(BeNil())
			g.Expect(strings.Contains(testCase.Failure.Contents, ">>>Running on fail script<<<")).To(Equal(true))
>>>>>>> 3abbc251
			foundFailTest = true
		} else {
			g.Expect(testCase.Failure).Should(BeNil())
		}
	}
	g.Expect(foundFailTest).Should(BeTrue())
}

func TestClusterInstancesOnFailShellRunnerInterdomain(t *testing.T) {
	g := NewWithT(t)

	testConfig := config.NewCloudTestConfig()

	testConfig.Timeout = 300

	tmpDir, err := ioutil.TempDir(os.TempDir(), "cloud-test-temp")
	defer utils.ClearFolder(tmpDir, false)
	g.Expect(err).To(BeNil())

	testConfig.ConfigRoot = tmpDir
	ap := createProvider(testConfig, "a_provider")
	ap.Scripts["config"] = "echo ./.tests/config.a"
	bp := createProvider(testConfig, "b_provider")
	bp.Scripts["config"] = "echo ./.tests/config.b"
	testConfig.Executions = append(testConfig.Executions, &config.Execution{
		Name:            "pass",
		Timeout:         15,
		ClusterCount:    2,
		ClusterSelector: []string{"a_provider", "b_provider"},
		Kind:            "shell",
		Run:             "echo pass",
		OnFail:          `echo >>>Running on fail script with ${KUBECONFIG} <<<`,
	})
	testConfig.Executions = append(testConfig.Executions, &config.Execution{
		Name:            "fail",
		Timeout:         15,
		ClusterCount:    2,
		ClusterSelector: []string{"a_provider", "b_provider"},
		Kind:            "shell",
		Run:             "make_all_happy()",
		OnFail:          `echo >>>Running on fail script with ${KUBECONFIG} <<<`,
	})
	testConfig.Reporting.JUnitReportFile = JunitReport

	logKeeper := utils.NewLogKeeper()
	defer logKeeper.Stop()

	report, err := commands.PerformTesting(testConfig, &testValidationFactory{}, &commands.Arguments{})
	g.Expect(err.Error()).To(Equal("there is failed tests 1"))
	foundFailTest := false

	for _, suite := range report.Suites[0].Suites {
		t := suite.Suites[0].TestCases[0]
		if suite.Name == "fail" {
			g.Expect(t.Failure).NotTo(Equal(BeNil()))
			g.Expect(strings.Contains(t.Failure.Contents, ">>>Running on fail script with ./.tests/config.a <<<")).To(Equal(true))
			g.Expect(strings.Contains(t.Failure.Contents, ">>>Running on fail script with ./.tests/config.b <<<")).To(Equal(true))
			foundFailTest = true
		} else {
			g.Expect(t.Failure).Should(BeNil())
		}
	}
	g.Expect(foundFailTest).Should(BeTrue())

	g.Expect(logKeeper.MessageCount("OnFail: running on fail script operations with")).To(Equal(2))
}<|MERGE_RESOLUTION|>--- conflicted
+++ resolved
@@ -196,19 +196,12 @@
 	report, err := commands.PerformTesting(testConfig, &testValidationFactory{}, &commands.Arguments{})
 	g.Expect(err.Error()).To(Equal("there is failed tests 1"))
 	foundFailTest := false
-
-<<<<<<< HEAD
-	for _, t := range report.Suites[0].TestCases {
-		if t.Name == "_fail" {
-			g.Expect(t.Failure).NotTo(Equal(BeNil()))
-			g.Expect(t.Failure.Contents).Should(ContainSubstring(">>>Running on fail script name=OnFail<<<"))
-=======
+	
 	for _, executionSuite := range report.Suites[0].Suites {
 		testCase := executionSuite.Suites[0].TestCases[0]
 		if executionSuite.Name == "fail" {
 			g.Expect(testCase.Failure).NotTo(BeNil())
-			g.Expect(strings.Contains(testCase.Failure.Contents, ">>>Running on fail script<<<")).To(Equal(true))
->>>>>>> 3abbc251
+			g.Expect(strings.Contains(testCase.Failure.Contents, ">>>Running on fail script name=OnFail<<<")).To(Equal(true))
 			foundFailTest = true
 		} else {
 			g.Expect(testCase.Failure).Should(BeNil())
